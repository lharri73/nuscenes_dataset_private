import setuptools
import sys

with open("README.md", "r") as fh:
    long_description = fh.read()

with open('requirements.txt') as f:
    requirements = f.read().splitlines()

if '--headless' in sys.argv:
    ## mayavi will fail to install (as a result of vtk) due to a lack
    ## of compatible display driver for vtk. 
    requirements.remove("vtk")
    requirements.remove("mayavi")
    sys.argv.remove("--headless")

setuptools.setup(
    name="nuscenes_dataset",
    version="0.1",
    author="Ramin Nabati, Landon Harris",
    description="A devkit for the NuScenes dataset",
    long_description=long_description,
    long_description_content_type="text/markdown",
    url="https://github.com/mrnabati/nuscenes_dataset",
    packages=setuptools.find_packages(exclude=['tests', '__pycache__', '*.__pycache__', '__pycache.*', '*.__pycache__.*']),
    classifiers=[
        "Programming Language :: Python :: 3",
        "License :: OSI Approved :: MIT License",
        "Operating System :: OS Independent",
    ],
    install_requires=requirements,
    dependency_links=[
<<<<<<< HEAD
        "git+https://github.com/mrnabati/cocoapi_plus.git#egg=cocoplus",
        "git+https://github.com/enthought/mayavi.git#egg=mayavi"
=======
        "git+https://github.com/mrnabati/cocoapi_plus.git#egg=cocoplus"
>>>>>>> b320d828
    ],
    python_requires='>=3.6',
)<|MERGE_RESOLUTION|>--- conflicted
+++ resolved
@@ -6,13 +6,6 @@
 
 with open('requirements.txt') as f:
     requirements = f.read().splitlines()
-
-if '--headless' in sys.argv:
-    ## mayavi will fail to install (as a result of vtk) due to a lack
-    ## of compatible display driver for vtk. 
-    requirements.remove("vtk")
-    requirements.remove("mayavi")
-    sys.argv.remove("--headless")
 
 setuptools.setup(
     name="nuscenes_dataset",
@@ -30,12 +23,7 @@
     ],
     install_requires=requirements,
     dependency_links=[
-<<<<<<< HEAD
-        "git+https://github.com/mrnabati/cocoapi_plus.git#egg=cocoplus",
-        "git+https://github.com/enthought/mayavi.git#egg=mayavi"
-=======
         "git+https://github.com/mrnabati/cocoapi_plus.git#egg=cocoplus"
->>>>>>> b320d828
     ],
     python_requires='>=3.6',
 )